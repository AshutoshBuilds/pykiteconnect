--- conflicted
+++ resolved
@@ -43,11 +43,6 @@
     PRODUCT_CNC = "CNC"
     PRODUCT_NRML = "NRML"
     PRODUCT_CO = "CO"
-<<<<<<< HEAD
-=======
-    # BO property to be depreciated
-    PRODUCT_BO = "BO"
->>>>>>> e00ea4f5
 
     # Order types
     ORDER_TYPE_MARKET = "MARKET"
@@ -57,11 +52,6 @@
 
     # Varities
     VARIETY_REGULAR = "regular"
-<<<<<<< HEAD
-=======
-    # BO property to be depreciated
-    VARIETY_BO = "bo"
->>>>>>> e00ea4f5
     VARIETY_CO = "co"
     VARIETY_AMO = "amo"
     VARIETY_ICEBERG = "iceberg"
