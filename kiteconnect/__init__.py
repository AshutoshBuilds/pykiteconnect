--- conflicted
+++ resolved
@@ -110,1180 +110,4 @@
 from kiteconnect.connect import KiteConnect
 from kiteconnect.ticker import KiteTicker
 
-<<<<<<< HEAD
-# Initialize logger
-logger = logging.getLogger(__name__)
-
-
-class KiteConnect(object):
-	"""
-	The API client class. In production, you may initialise
-	a single instance of this class per `api_key`.
-	"""
-
-	# Default root API endpoint. It's possible to
-	# override this by passing the `root` parameter during initialisation.
-	_root = "https://api.kite.trade"
-	_login = "https://kite.trade/connect/login"
-
-	# URIs to various calls
-	_routes = {
-		"parameters": "/parameters",
-		"api.validate": "/session/token",
-		"api.invalidate": "/session/token",
-		"user.margins": "/user/margins/{segment}",
-
-		"orders": "/orders",
-		"trades": "/trades",
-		"orders.info": "/orders/{order_id}",
-
-		"orders.place": "/orders/{variety}",
-		"orders.modify": "/orders/{variety}/{order_id}",
-		"orders.cancel": "/orders/{variety}/{order_id}",
-		"orders.trades": "/orders/{order_id}/trades",
-
-		"portfolio.positions": "/portfolio/positions",
-		"portfolio.holdings": "/portfolio/holdings",
-		"portfolio.positions.modify": "/portfolio/positions",
-
-		# MF api endpoints
-		"mf.orders": "/mf/orders",
-		"mf.order.info": "/mf/orders/{order_id}",
-		"mf.order.place": "/mf/orders",
-		"mf.order.cancel": "/mf/orders/{order_id}",
-
-		"mf.sips": "/mf/sips",
-		"mf.sip.info": "/mf/sips/{sip_id}",
-		"mf.sip.place": "/mf/sips",
-		"mf.sip.modify": "/mf/sips/{sip_id}",
-		"mf.sip.cancel": "/mf/sips/{sip_id}",
-
-		"mf.holdings": "/mf/holdings",
-		"mf.instruments": "/mf/instruments",
-
-		"market.instruments.all": "/instruments",
-		"market.instruments": "/instruments/{exchange}",
-		"market.quote": "/instruments/{exchange}/{tradingsymbol}",
-		"market.quote.ohlc": "/quote/ohlc",
-		"market.quote.ltp": "/quote/ltp",
-		"market.historical": "/instruments/historical/{instrument_token}/{interval}",
-		"market.trigger_range": "/instruments/{exchange}/{tradingsymbol}/trigger_range"
-	}
-
-	_timeout = 7
-
-	def __init__(self, api_key, access_token=None, root=None, debug=False, timeout=7, micro_cache=True, proxies=None, pool=None):
-		"""
-		Initialise a new Kite Connect client instance.
-
-		- `api_key` is the key issued to you
-		- `access_token` is the token obtained after the login flow in
-			exchange for the `request_token` . Pre-login, this will default to None,
-		but once you have obtained it, you should
-		persist it in a database or session to pass
-		to the Kite Connect class initialisation for subsequent requests.
-		- `root` is the API end point root. Unless you explicitly
-		want to send API requests to a non-default endpoint, this
-		can be ignored.
-		- `debug`, if set to True, will serialise and print requests
-		and responses to stdout.
-		- `timeout` is the time (seconds) for which the API client will wait for
-		a request to complete before it fails.
-		- `micro_cache`, when set to True, will fetch the last cached
-		version of an API response if available. This saves time on
-		a roundtrip to the backend. Micro caches only live for several
-		seconds to prevent data from turning stale.
-		- `proxies` to set requests proxy.
-		Check [python requests documentation](http://docs.python-requests.org/en/master/user/advanced/#proxies) for usage and examples.
-		- `pool` is manages request pools. It takes a dict of params accepted by HTTPAdapter as described here http://docs.python-requests.org/en/master/api/
-		"""
-		self.api_key = api_key
-		self.access_token = access_token
-		self.debug = debug
-		self.micro_cache = micro_cache
-		self.session_hook = None
-		self._timeout = timeout
-		self.proxies = proxies if proxies else {}
-
-		if pool:
-			self.reqsession = requests.Session()
-			reqadapter = requests.adapters.HTTPAdapter(**pool)
-			self.reqsession.mount("https://", reqadapter)
-		else:
-			self.reqsession = requests
-
-		if root:
-			self._root = root
-
-		# disable requests SSL warning
-		requests.packages.urllib3.disable_warnings()
-
-	def set_session_hook(self, method):
-		"""
-		Set a callback hook for session (`TokenError` -- timeout, expiry etc.) errors.
-		An `access_token` (login session) can become invalid for a number of
-		reasons, but it doesn't make sense for the client to
-		try and catch it during every API call.
-
-		A callback method that handles session errors
-		can be set here and when the client encounters
-		a token error at any point, it'll be called.
-
-		This callback, for instance, can log the user out of the UI,
-		clear session cookies, or initiate a fresh login.
-		"""
-		self.session_hook = method
-
-	def set_access_token(self, access_token):
-		"""Set the `access_token` received after a successful authentication."""
-		self.access_token = access_token
-
-	def login_url(self):
-		"""
-		Get the remote login url to which a user should be redirected
-		to initiate the login flow.
-		"""
-		return "%s?api_key=%s" % (self._login, self.api_key)
-
-	def request_access_token(self, request_token, secret):
-		"""Do the token exchange with the `request_token` obtained after the login flow,
-		and retrieve the `access_token` required for all subsequent requests. The
-		response contains not just the `access_token`, but metadata for
-		the user who has authenticated.
-
-		- `request_token` is the token obtained from the GET paramers after a successful login redirect.
-		- `secret` is the API secret issued with the API key.
-		"""
-		h = hashlib.sha256(self.api_key.encode("utf-8") + request_token.encode("utf-8") + secret.encode("utf-8"))
-		checksum = h.hexdigest()
-
-		resp = self._post("api.validate", {
-			"request_token": request_token,
-			"checksum": checksum
-		})
-
-		if "access_token" in resp:
-			self.set_access_token(resp["access_token"])
-
-		return resp
-
-	def invalidate_token(self, access_token=None):
-		"""Kill the session by invalidating the access token.
-
-		- `access_token` to invalidate. Default is the active `access_token`.
-		"""
-		params = None
-		if access_token:
-			params = {"access_token": access_token}
-
-		return self._delete("api.invalidate", params)
-
-	def margins(self, segment):
-		"""Get account balance and cash margin details for a particular segment.
-
-		- `segment` is the trading segment (eg: equity or commodity)
-		"""
-		return self._get("user.margins", {"segment": segment})
-
-	# orders
-	def order_place(self,
-					exchange,
-					tradingsymbol,
-					transaction_type,
-					quantity,
-					price=None,
-					product=None,
-					order_type=None,
-					validity=None,
-					disclosed_quantity=None,
-					trigger_price=None,
-					squareoff_value=None,
-					stoploss_value=None,
-					trailing_stoploss=None,
-					variety="regular",
-					tag=""):
-		"""Place an order."""
-		params = locals()
-		del(params["self"])
-
-		for k in params:
-			if k is None:
-				del(params[k])
-
-		return self._post("orders.place", params)["order_id"]
-
-	def order_modify(self,
-					order_id,
-					parent_order_id=None,
-					exchange=None,
-					tradingsymbol=None,
-					transaction_type=None,
-					quantity=None,
-					price=None,
-					order_type=None,
-					product=None,
-					trigger_price=0,
-					validity="DAY",
-					disclosed_quantity=0,
-					variety="regular"):
-		"""Modify an open order."""
-		params = locals()
-		del(params["self"])
-
-		for k in params:
-			if k is None:
-				del(params[k])
-
-		return self._put("orders.modify", params)["order_id"]
-
-	def order_cancel(self, order_id, variety="regular", parent_order_id=None):
-		"""Cancel an order"""
-		return self._delete("orders.cancel", {
-			"order_id": order_id,
-			"variety": variety,
-			"parent_order_id": parent_order_id
-		})["order_id"]
-
-	# orderbook and tradebook
-	def orders(self, order_id=None):
-		"""Get the collection of orders from the orderbook."""
-		if order_id:
-			return self._get("orders.info", {"order_id": order_id})
-		else:
-			return self._get("orders")
-
-	def trades(self, order_id=None):
-		"""
-		Retreive the list of trades executed (all or ones under a particular order).
-
-		An order can be executed in tranches based on market conditions.
-		These trades are individually recorded under an order.
-
-		- `order_id` is the ID of the order (optional) whose trades are to be retrieved.
-		If no `order_id` is specified, all trades for the day are returned.
-		"""
-		if order_id:
-			return self._get("orders.trades", {"order_id": order_id})
-		else:
-			return self._get("trades")
-
-	def positions(self):
-		"""Retrieve the list of positions."""
-		return self._get("portfolio.positions")
-
-	def holdings(self):
-		"""Retrieve the list of equity holdings."""
-		return self._get("portfolio.holdings")
-
-	def product_modify(self,
-						exchange,
-						tradingsymbol,
-						transaction_type,
-						position_type,
-						quantity,
-						old_product,
-						new_product):
-		"""Modify an open position's product type."""
-		return self._put("portfolio.positions.modify", {
-			"exchange": exchange,
-			"tradingsymbol": tradingsymbol,
-			"transaction_type": transaction_type,
-			"position_type": position_type,
-			"quantity": quantity,
-			"old_product": old_product,
-			"new_product": new_product
-		})
-
-	def mf_orders(self, order_id=None):
-		"""Get all mutual fund orders or individual order info."""
-		if order_id:
-			return self._get("mf.order.info", {"order_id": order_id})
-		else:
-			return self._get("mf.orders")
-
-	def mf_order_place(self,
-						tradingsymbol,
-						transaction_type,
-						quantity=None,
-						amount=None,
-						tag=None):
-		"""Place a mutual fund order."""
-		return self._post("mf.order.place", {
-			"tradingsymbol": tradingsymbol,
-			"transaction_type": transaction_type,
-			"quantity": quantity,
-			"amount": amount,
-			"tag": tag
-		})
-
-	def mf_order_cancel(self, order_id):
-		"""Cancel a mutual fund order"""
-		return self._delete("mf.order.cancel", {"order_id": order_id})
-
-	def mf_sips(self, sip_id=None):
-		"""Get list of all mutual fund SIP's or individual SIP info."""
-		if sip_id:
-			return self._get("mf.sip.info", {"sip_id": sip_id})
-		else:
-			return self._get("mf.sips")
-
-	def mf_sip_place(self,
-						tradingsymbol,
-						amount,
-						instalments,
-						frequency,
-						initial_amount=None,
-						instalment_day=None,
-						tag=None):
-		"""Place a mutual fund SIP"""
-		return self._post("mf.sip.place", {
-			"tradingsymbol": tradingsymbol,
-			"amount": amount,
-			"initial_amount": initial_amount,
-			"instalments": instalments,
-			"frequency": frequency,
-			"instalment_day": instalment_day,
-			"tag": tag
-		})
-
-	def mf_sip_modify(self,
-						sip_id,
-						amount,
-						status,
-						instalments,
-						frequency,
-						instalment_day=None):
-		"""Modify a mutual fund SIP"""
-		return self._put("mf.sip.modify", {
-			"sip_id": sip_id,
-			"amount": amount,
-			"status": status,
-			"instalments": instalments,
-			"frequency": frequency,
-			"instalment_day": instalment_day
-		})
-
-	def mf_sip_cancel(self, sip_id):
-		"""Cancel a mutual fund SIP"""
-		return self._delete("mf.sip.cancel", {"sip_id": sip_id})
-
-	def mf_holdings(self):
-		"""Get list of mutual fund holdings"""
-		return self._get("mf.holdings")
-
-	def mf_instruments(self):
-		"""Get list of mutual fund instruments"""
-		return self._parse_mf_instruments(self._get("mf.instruments"))
-
-	def instruments(self, exchange=None):
-		"""
-		Retrieve the list of market instruments available to trade.
-
-		Note that the results could be large, several hundred KBs in size,
-		with tens of thousands of entries in the list.
-		"""
-		if exchange:
-			params = {"exchange": exchange}
-
-			return self._parse_csv(self._get("market.instruments", params))
-		else:
-			return self._parse_csv(self._get("market.instruments.all"))
-
-	def quote(self, exchange, tradingsymbol):
-		"""Retrieve quote and market depth for an instrument."""
-		return self._get("market.quote", {"exchange": exchange, "tradingsymbol": tradingsymbol})
-
-	def ohlc(self, instruments):
-		"""
-		Retrieve OHLC and market depth for list of instruments.
-
-		- `instruments` is a list of instruments, Instrument are in the format of `tradingsymbol:exchange`. For example NSE:INFY
-		"""
-		return self._get("market.quote.ohlc", {"i": instruments})
-
-	def ltp(self, instruments):
-		"""
-		Retrieve last price for list of instruments.
-
-		- `instruments` is a list of instruments, Instrument are in the format of `tradingsymbol:exchange`. For example NSE:INFY
-		"""
-		return self._get("market.quote.ltp", {"i": instruments})
-
-	def historical(self, instrument_token, from_date, to_date, interval, continuous=False):
-		"""
-		Retrieve historical data (candles) for an instrument.
-
-		Although the actual response JSON from the API does not have field
-		names such has 'open', 'high' etc., this functin call structures
-		the data into an array of objects with field names. For example:
-
-		- `instrument_token` is the instrument identifier (retrieved from the instruments()) call.
-		- `date_from` is the From date (yyyy-mm-dd)
-		- `date_to` is the To date (yyyy-mm-dd)
-		- `interval` is the candle interval (minute, day, 5 minute etc.)
-		- `continuous` is a boolean flag to get continous data for futures and options instruments.
-		"""
-		data = self._get("market.historical", {
-			"instrument_token": instrument_token,
-			"from": from_date,
-			"to": to_date,
-			"interval": interval,
-			"continuous": 1 if continuous else 0})
-
-		records = []
-		for d in data["candles"]:
-			records.append({
-				"date": d[0],
-				"open": d[1],
-				"high": d[2],
-				"low": d[3],
-				"close": d[4],
-				"volume": d[5]
-			})
-
-		return records
-
-	def trigger_range(self, exchange, tradingsymbol, transaction_type):
-		"""Retrieve the buy/sell trigger range for Cover Orders."""
-		return self._get("market.trigger_range", {"exchange": exchange, "tradingsymbol": tradingsymbol, "transaction_type": transaction_type})
-
-	def _parse_csv(self, data):
-		# decode to string for Python 3
-		d = data
-		if not PY2:
-			d = data.decode('utf-8').strip()
-
-		reader = csv.reader(StringIO(d))
-
-		records = []
-		header = next(reader)
-		for row in reader:
-			record = dict(zip(header, row))
-
-			record["last_price"] = float(record["last_price"])
-			record["strike"] = float(record["strike"])
-			record["tick_size"] = float(record["tick_size"])
-			record["lot_size"] = int(record["lot_size"])
-
-			records.append(record)
-
-		return records
-
-	def _parse_mf_instruments(self, data):
-		# decode to string for Python 3
-		d = data
-		if not PY2:
-			d = data.decode('utf-8').strip()
-
-		reader = csv.DictReader(StringIO(d))
-
-		# Return list instead of file reader
-		records = [row for row in reader]
-		return records
-
-	def _get(self, route, params=None):
-		"""Alias for sending a GET request."""
-		return self._request(route, "GET", params)
-
-	def _post(self, route, params=None):
-		"""Alias for sending a POST request."""
-		return self._request(route, "POST", params)
-
-	def _put(self, route, params=None):
-		"""Alias for sending a PUT request."""
-		return self._request(route, "PUT", params)
-
-	def _delete(self, route, params=None):
-		"""Alias for sending a DELETE request."""
-		return self._request(route, "DELETE", params)
-
-	def _request(self, route, method, parameters=None):
-		"""Make an HTTP request."""
-		params = {}
-		if parameters:
-			params = parameters.copy()
-
-		# Micro cache?
-		if self.micro_cache is False:
-			params["no_micro_cache"] = 1
-
-		# Is there a token?.
-		if self.access_token:
-			params["access_token"] = self.access_token
-
-		# override instance's API key if one is supplied in the params
-		if "api_key" not in params or not params.get("api_key"):
-			params["api_key"] = self.api_key
-
-		uri = self._routes[route]
-
-		# 'RESTful' URLs.
-		if "{" in uri:
-			for k in params:
-				uri = uri.replace("{" + k + "}", str(params[k]))
-
-		url = self._root + uri
-
-		if self.debug:
-			logger.debug(" Request: {method} {url} {params}".format(
-				method=method,
-				url=url,
-				params=params))
-
-		try:
-			r = self.reqsession.request(method,
-					url,
-					data=params if method in ["POST", "PUT"] else None,
-					params=params if method in ["GET", "DELETE"] else None,
-					verify=False,
-					allow_redirects=True,
-					timeout=self._timeout,
-					proxies=self.proxies)
-		except requests.ConnectionError:
-			raise ex.ClientNetworkException("Gateway connection error", code=503)
-		except requests.Timeout:
-			raise ex.ClientNetworkException("Gateway timed out", code=504)
-		except requests.HTTPError:
-			raise ex.ClientNetworkException("Invalid response from gateway", code=502)
-		except Exception as e:
-			raise ex.ClientNetworkException(e.message, code=500)
-
-		if self.debug:
-			logger.debug(" Response: {code} {content}".format(
-				code=r.status_code,
-				content=r.content))
-
-		# Validate the content type.
-		if "json" in r.headers["content-type"]:
-			try:
-				data = json.loads(r.content.decode('utf8'))
-			except:
-				raise ex.DataException("Couldn't parse JSON response")
-
-			# api error
-			if data.get("error_type"):
-				if r.status_code == 403:
-					if self.session_hook:
-						self.session_hook()
-						return
-
-				# native Kite errors
-				exp = getattr(ex, data["error_type"])
-				if data["error_type"] == "TwoFAException":
-					raise(ex.TwoFAException(data["message"],
-											questions=data["questions"] if "questions" in data else [],
-											code=r.status_code))
-				elif exp:
-					raise(exp(data["message"], code=r.status_code))
-				else:
-					raise(ex.GeneralException(data["message"], code=r.status_code))
-
-			return data["data"]
-		elif "csv" in r.headers["content-type"]:
-			return r.content
-		else:
-			raise ex.DataException("Unknown Content-Type (%s) in response: (%s)" % (r.headers["content-type"], r.content))
-
-
-class WebSocket(object):
-	"""
-	The WebSocket client for connecting to Kite Connect's streaming quotes service.
-
-	Getting started:
-	---------------
-
-		#!python
-		from kiteconnect import WebSocket
-
-		# Initialise.
-		kws = WebSocket("your_api_key", "your_public_token", "logged_in_user_id")
-
-		# Callback for tick reception.
-		def on_tick(tick, ws):
-			print(tick)
-
-		# Callback for successful connection.
-		def on_connect(ws):
-			# Subscribe to a list of instrument_tokens (RELIANCE and ACC here).
-			ws.subscribe([738561, 5633])
-
-			# Set RELIANCE to tick in `full` mode.
-			ws.set_mode(ws.MODE_FULL, [738561])
-
-		# Assign the callbacks.
-		kws.on_tick = on_tick
-		kws.on_connect = on_connect
-
-		# To enable auto reconnect WebSocket connection in case of network failure
-		# - First param is interval between reconnection attempts in seconds.
-		# Callback `on_reconnect` is triggered on every reconnection attempt. (Default interval is 5 seconds)
-		# - Second param is maximum number of retries before the program exits triggering `on_noreconnect` calback. (Defaults to 50 attempts)
-		# Note that you can also enable auto reconnection	 while initialising websocket.
-		# Example `kws = WebSocket("your_api_key", "your_public_token", "logged_in_user_id", reconnect=True, reconnect_interval=5, reconnect_tries=50)`
-		kws.enable_reconnect(reconnect_interval=5, reconnect_tries=50)
-
-		# Infinite loop on the main thread. Nothing after this will run.
-		# You have to use the pre-defined callbacks to manage subscriptions.
-		kws.connect()
-
-	Callbacks
-	---------
-	Param `ws` is the currently initialised WebSocket object itself.
-	- `on_tick(ticks, ws)` -  Ticks (array of dicts) and the WebSocket object are passed as params.
-	- `on_close(ws)` -  Triggered when connection is closed.
-	- `on_error(error, ws)` -  Triggered when connection is closed with an error. Error object and WebSocket object are passed as params.
-	- `on_connect` -  Triggered when connection is established successfully.
-	- `on_message(data, ws)` -  Triggered when there is any message received. This is raw data received from WebSocket.
-	- `on_reconnect(ws)` -  Triggered when auto reconnection is attempted.
-	- `on_noreconnect` -  Triggered when number of auto reconnection attempts exceeds `reconnect_tries`.
-
-	Tick structure (passed to the tick callback you assign):
-	---------------------------
-		[{
-			"mode": "quote",
-			"tradeable": True,
-			"instrument_token": 738561,
-
-			"last_price": 957,
-			"last_quantity": 100,
-			"sell_quantity": 2286,
-			"buy_quantity": 0,
-			"volume": 5333469,
-			"change": 0,
-			"average_price": 959,
-			"ohlc": {
-				"high": 973,
-				"close": 957,
-				"open": 969,
-				"low": 956
-			},
-			"depth": {
-				"sell": [{
-					"price": 0,
-					"orders": 0,
-					"quantity": 0
-				}, {
-					"price": 0,
-					"orders": 0,
-					"quantity": 0
-				}, {
-					"price": 0,
-					"orders": 0,
-					"quantity": 0
-				}, {
-					"price": 0,
-					"orders": 0,
-					"quantity": 0
-				}, {
-					"price": 0,
-					"orders": 0,
-					"quantity": 0
-				}],
-				"buy": [{
-					"price": 957,
-					"orders": 196608,
-					"quantity": 2286
-				}, {
-					"price": 0,
-					"orders": 0,
-					"quantity": 0
-				}, {
-					"price": 0,
-					"orders": 0,
-					"quantity": 0
-				}, {
-					"price": 0,
-					"orders": 0,
-					"quantity": 0
-				}, {
-					"price": 0,
-					"orders": 0,
-					"quantity": 0
-				}]
-			}
-		}]
-	"""
-
-	EXCHANGE_MAP = {
-		"nse": 1,
-		"nfo": 2,
-		"cds": 3,
-		"bse": 4,
-		"bfo": 5,
-		"bsecds": 6,
-		"mcx": 7,
-		"mcxsx": 8,
-		"nseindices": 9
-	}
-
-	INDICES = [EXCHANGE_MAP["nseindices"]]
-
-	READ_TIMEOUT = 5
-	RECONNECT_INTERVAL = 5
-	RECONNECT_TRIES = 50
-
-	# Available streaming modes.
-	MODE_FULL = "full"
-	MODE_QUOTE = "quote"
-	MODE_LTP = "ltp"
-
-	# Available actions.
-	_message_code = 11
-	_message_subscribe = "subscribe"
-	_message_unsubscribe = "unsubscribe"
-	_message_setmode = "mode"
-
-	# Default root API endpoint. It's possible to
-	# override this by passing the `root` parameter during initialisation.
-	_root = "wss://websocket.kite.trade/"
-
-	def __init__(self, api_key, public_token, user_id, root=None, reconnect=False,
-			reconnect_interval=0, reconnect_tries=0):
-		"""
-		Initialise websocket client instance.
-
-		- `api_key` is the API key issued to you
-		- `public_token` is the token obtained after the login flow in
-			exchange for the `request_token` . Pre-login, this will default to None,
-			but once you have obtained it, you should
-			persist it in a database or session to pass
-			to the Kite Connect class initialisation for subsequent requests.
-		- 'user_id' is the Zerodha client id of the authenticated user
-		- `root` is the websocket API end point root. Unless you explicitly
-			want to send API requests to a non-default endpoint, this
-			can be ignored.
-		- `reconnect` is a boolean to enable WebSocket autreconnect in case of network failure/disconnection.
-		- `reconnect_interval` - Interval (in seconds) between auto reconnection attemptes. Defaults to 5 seconds.
-		- `reconnect_tries` - Maximum number reconnection attempts. Defaults to 50 attempts.
-		"""
-		self.socket_url = "{root}" \
-			"?api_key={api_key}&user_id={user_id}&public_token={public_token}".format(
-				root=root if root else self._root,
-				api_key=api_key,
-				public_token=public_token,
-				user_id=user_id
-			)
-		self.socket = None
-		self.websocket_thread = None
-
-		# Placeholders for callbacks.
-		self.on_tick = None
-		self.on_close = None
-		self.on_error = None
-		self.on_connect = None
-		self.on_message = None
-		self.on_reconnect = None
-		self.on_noreconnect = None
-
-		# Map of currently subscribed tokens and its mode.
-		self.subscribed_tokens = {}
-
-		# Reconnect settings
-		self.is_reconnect = reconnect
-		self.reconnect_interval = reconnect_interval or self.RECONNECT_INTERVAL
-		self.reconnect_tries = reconnect_tries or self.RECONNECT_TRIES
-
-		# Last messare reveived time
-		self._retry_count = 0
-		self._last_read_time = 0
-		self._current_timer = None
-		self._current_websocket_url = None
-
-	def _create_connection(self, url):
-		"""Create a WebSocket client connection."""
-		return websocket.WebSocketApp(url,
-								on_open=self._on_connect,
-								on_message=self._on_message,
-								on_data=self._on_data,
-								on_error=self._on_error,
-								on_close=self._on_close)
-
-	def connect(self, threaded=False, disable_ssl_verification=False, proxy=None):
-		"""
-		Start a WebSocket connection as a seperate thread.
-
-		- `threaded` when set to True will open the connection
-			in a new thread without blocking the main thread
-		- `disable_ssl_verification` when set to True will disable ssl cert verifcation. Default is False.
-		- `proxy` (dict) to set http proxy. Default is None.
-			List of config
-				`host` - http proxy host name.
-				`port` - http proxy port. If not set, set to 80.
-				`auth` - http proxy auth information (tuple of username and password. default is None)
-
-			Example:
-				```
-				proxy = {
-					'host': 'testhost',
-					'port': 3000,
-					'auth': ('username', 'password')
-				}
-				```
-		"""
-		kwargs = {}
-
-		if proxy and proxy.get("host"):
-			kwargs["http_proxy_host"] = proxy.get("host")
-			kwargs["http_proxy_port"] = proxy.get("port")
-			kwargs["http_proxy_auth"] = proxy.get("auth")
-
-		if disable_ssl_verification:
-			kwargs["sslopt"] = {"cert_reqs": ssl.CERT_NONE}
-
-		# Skip if the connection is already open
-		if self.socket and self.is_connected():
-			return
-
-		# Create a new connection with current time as unique id
-		self.socket = self._create_connection(self.socket_url + "?uid=" + str(time.time()))
-
-		# Run without threading
-		if not threaded:
-			try:
-				self.socket.run_forever(**kwargs)
-			except:
-				import sys
-				sys.exit()
-		else:
-			self.websocket_thread = threading.Thread(target=self.socket.run_forever, kwargs=kwargs)
-			self.websocket_thread.daemon = True
-			self.websocket_thread.start()
-
-	def is_connected(self):
-		"""Check if WebSocket connection is established."""
-		if self.socket and self.socket.sock:
-			return self.socket.sock.connected
-		else:
-			return False
-
-	def reconnect(self):
-		"""Reconnect WebSocket connection if it is not connected."""
-		# If current connection is still active then disconnect to reconnect
-		if self.is_connected():
-			self.close()
-			return
-
-		# Exit reconnection if it exceeds maximum retries
-		if self._retry_count > self.reconnect_tries:
-			self.close()
-			self.disable_reconnect()
-
-			if self.on_noreconnect:
-				self.on_noreconnect(self)
-		# Try reconnection
-		else:
-			# Wait before try reconnection
-			time.sleep(self.reconnect_interval)
-
-			if self.on_reconnect:
-				self.on_reconnect(self)
-
-			self._retry_count += 1
-			self.connect()
-
-	def close(self):
-		"""Close the WebSocket connection."""
-		if self.is_connected():
-			self.socket.close()
-
-	def subscribe(self, instrument_tokens):
-		"""Subscribe to a list of instrument_tokens.
-
-		- `instrument_tokens` is list of instrument instrument_tokens to subscribe
-		"""
-		try:
-			self.socket.send(json.dumps({"a": self._message_subscribe, "v": instrument_tokens}))
-
-			for token in instrument_tokens:
-				self.subscribed_tokens[token] = self.MODE_QUOTE
-
-			return True
-		except:
-			self.close()
-			raise
-
-	def unsubscribe(self, instrument_tokens):
-		"""Unsubscribe the given list of instrument_tokens.
-
-		- `instrument_tokens` is list of instrument_tokens to unsubscribe.
-		"""
-		try:
-			self.socket.send(json.dumps({"a": self._message_unsubscribe, "v": instrument_tokens}))
-
-			for token in instrument_tokens:
-				try:
-					del(self.subscribed_tokens[token])
-				except:
-					pass
-
-			return True
-		except:
-			self.close()
-			raise
-
-	def set_mode(self, mode, instrument_tokens):
-		"""Set streaming mode for the given list of tokens.
-
-		- `mode` is the mode to set. It can be one of the following class constants:
-			MODE_LTP, MODE_QUOTE, or MODE_FULL.
-		- `instrument_tokens` is list of instrument tokens on which the mode should be applied
-		"""
-		try:
-			self.socket.send(json.dumps({"a": self._message_setmode, "v": [mode, instrument_tokens]}))
-
-			# Record the mode for that subscription
-			for token in instrument_tokens:
-				self.subscribed_tokens[token] = mode
-
-			return True
-		except:
-			self.close()
-			raise
-
-	def resubscribe(self):
-		"""Resubscribe to all currently subscribed tokens. Used to restore all the
-		subscribed tokens after successful reconnection.
-		"""
-		mode_full_tokens = []
-		mode_quote_tokens = []
-		mode_ltp_tokens = []
-
-		for token, mode in self.subscribed_tokens.items():
-			if mode == self.MODE_FULL:
-				mode_full_tokens.append(token)
-			elif mode == self.MODE_QUOTE:
-				mode_quote_tokens.append(token)
-			elif mode == self.MODE_LTP:
-				mode_ltp_tokens.append(token)
-
-		# subscribe for the tokens
-		self.subscribe(mode_full_tokens + mode_quote_tokens + mode_ltp_tokens)
-
-		# set modes
-		self.set_mode(self.MODE_FULL, mode_full_tokens)
-		self.set_mode(self.MODE_QUOTE, mode_quote_tokens)
-		self.set_mode(self.MODE_LTP, mode_ltp_tokens)
-
-	def enable_reconnect(self, reconnect_interval=None, reconnect_tries=None):
-		"""Enable WebSocket autreconnect in case of network failure/disconnection.
-		- `reconnect_interval` - Interval between auto reconnection attemptes. `on_reconnect` callback
-			is triggered when reconnection is attempted.
-		- `reconnect_tries` - Maximum number reconnection attempts. Defaults to 50 attempts.
-			`on_noreconnect` callback is triggered when number of retries exceeds this value.
-		"""
-		self.is_reconnect = True
-		self.reconnect_interval = reconnect_interval or self.RECONNECT_INTERVAL
-		self.reconnect_tries = reconnect_tries or self.RECONNECT_TRIES
-
-	def disable_reconnect(self):
-		"""Disable WebSocket autreconnect."""
-		self.is_reconnect = False
-
-	def _on_connect(self, ws):
-		# Set last read time
-		self._last_read_time = int(time.time())
-
-		# set current socket url
-		if not self._current_websocket_url:
-			self._current_websocket_url = ws.url
-
-		# reset retry count
-		self._retry_count = 0
-
-		# Stop the current timer if its available
-		if self._current_timer:
-			self._current_timer.cancel()
-
-		# Start the timer again for new connection
-		self._timer()
-
-		# Resubscribe to the old tokens if auto reconnect is true
-		if self.is_reconnect:
-			self.resubscribe()
-
-		if self.on_connect:
-			self.on_connect(self)
-
-	def _on_data(self, ws, data, resp_type, data_continue):
-		"""Receive raw data from WebSocket."""
-		# Set last read time (Heartbeat is received every second)
-		self._last_read_time = int(time.time())
-
-		if self.on_tick:
-			# If the message is binary, parse it and send it to the callback.
-			if resp_type != 1 and len(data) > 4:
-				self.on_tick(self._parse_binary(data), self)
-
-	def _on_close(self, ws):
-		"""Call 'on_close' callback when connection is closed."""
-		# Ignore close callback from ghost connections
-		if self._current_websocket_url and self._current_websocket_url != ws.url:
-			return
-
-		if self.on_close:
-			self.on_close(self)
-
-		# Cancel the current timer if any
-		if self._current_timer:
-			self._current_timer.cancel()
-
-		# Reconnect if reconnect enabled
-		if self.is_reconnect:
-			self.reconnect()
-
-	def _on_error(self, ws, error):
-		"""Call 'on_error' callback when connection throws an error."""
-		if self.on_error:
-			self.on_error(error, self)
-
-		self.close()
-
-	def _on_message(self, ws, message):
-		"""Call 'on_message' callback when text message is received."""
-		if self.on_message:
-			self.on_message(message, self)
-
-	def _timer(self):
-		stop_timer = False
-
-		if int(time.time()) - self._last_read_time > self.READ_TIMEOUT:
-			# Reset _current_websocket_url incase current connection times out
-			# This is determined when last heart beat received time interval
-			# exceeds read_timeout value
-			self._current_websocket_url = None
-
-			# close the current connection if it open
-			if self.is_connected():
-				self.close()
-
-			# stop timer in this case
-			stop_timer = True
-
-		# Dont recall the timer if its stopped
-		if stop_timer:
-			return
-
-		self._current_timer = threading.Timer(5, self._timer)
-		self._current_timer.daemon = True
-		self._current_timer.start()
-
-	def _parse_binary(self, bin):
-		"""Parse binary data to a (list of) ticks structure."""
-		packets = self._split_packets(bin)  # split data to individual ticks packet
-		data = []
-
-		for packet in packets:
-			instrument_token = self._unpack_int(packet, 0, 4)
-			segment = instrument_token & 0xff  # Retrive segment constant from instrument_token
-
-			divisor = 10000000.0 if segment == self.EXCHANGE_MAP["cds"] else 100.0
-
-			# Parse index packets.
-			if segment in self.INDICES:
-				d = {}
-				if len(packet) == 8:
-					data.append({
-						"tradeable": False,
-						"mode": self.MODE_LTP,
-						"instrument_token": instrument_token,
-						"last_price": self._unpack_int(packet, 4, 8) / divisor
-					})
-				elif len(packet) == 28:
-					data.append({
-						"tradeable": False,
-						"mode": self.MODE_QUOTE,
-						"instrument_token": instrument_token,
-						"last_price": self._unpack_int(packet, 4, 8) / divisor,
-						"ohlc": {
-							"high": self._unpack_int(packet, 8, 12) / divisor,
-							"low": self._unpack_int(packet, 12, 16) / divisor,
-							"open": self._unpack_int(packet, 16, 20) / divisor,
-							"close": self._unpack_int(packet, 20, 24) / divisor
-						},
-						"change": self._unpack_int(packet, 24, 28) / divisor,
-					})
-
-				continue
-
-			# Parse non-index packets.
-			if len(packet) == 8:
-				data.append({
-					"tradeable": True,
-					"mode": self.MODE_LTP,
-					"instrument_token": instrument_token,
-					"last_price": self._unpack_int(packet, 4, 8) / divisor
-				})
-			elif len(packet) > 8:
-				d = {
-					"tradeable": True,
-					"mode": self.MODE_QUOTE,
-					"instrument_token": instrument_token,
-					"last_price": self._unpack_int(packet, 4, 8) / divisor,
-					"last_quantity": self._unpack_int(packet, 8, 12),
-					"average_price": self._unpack_int(packet, 12, 16) / divisor,
-					"volume": self._unpack_int(packet, 16, 20),
-					"buy_quantity": self._unpack_int(packet, 20, 24),
-					"sell_quantity": self._unpack_int(packet, 24, 28),
-					"ohlc": {
-						"open": self._unpack_int(packet, 28, 32) / divisor,
-						"high": self._unpack_int(packet, 32, 36) / divisor,
-						"low": self._unpack_int(packet, 36, 40) / divisor,
-						"close": self._unpack_int(packet, 40, 44) / divisor
-					}
-				}
-
-				# Compute the change price.
-				d["change"] = 0
-				if(d["ohlc"]["close"] != 0):
-					d["change"] = (d["last_price"] - d["ohlc"]["close"]) * 100 / d["ohlc"]["close"]
-
-				# Market depth entries.
-				depth = {}
-
-				if len(packet) > 44:
-					# Change mode to full
-					d["mode"] = self.MODE_FULL
-
-					# Set initial depth data
-					depth = {
-						"buy": [],
-						"sell": []
-					}
-
-					# Compile the market depth lists.
-					for i, p in enumerate(range(44, len(packet), 12)):
-						depth["sell" if i >= 5 else "buy"].append({
-							"quantity": self._unpack_int(packet, p, p + 4),
-							"price": self._unpack_int(packet, p + 4, p + 8) / divisor,
-							# Byte format is unsigned short for orders field
-							"orders": self._unpack_int(packet, p + 8, p + 10, byte_format="H")
-						})
-
-				d["depth"] = depth
-				data.append(d)
-
-		return data
-
-	def _split_packets(self, bin):
-		"""Split the data to individual packets of ticks."""
-		# Ignore heartbeat data.
-		if len(bin) < 2:
-			return []
-
-		number_of_packets = self._unpack_int(bin, 0, 2, byte_format="H")
-		packets = []
-
-		j = 2
-		for i in range(number_of_packets):
-			packet_length = self._unpack_int(bin, j, j + 2, byte_format="H")
-			packets.append(bin[j + 2: j + 2 + packet_length])
-			j = j + 2 + packet_length
-
-		return packets
-
-	def _unpack_int(self, bin, start, end, byte_format="I"):
-		"""Unpack binary data as unsgined interger. Default byte format is 4 byte unsigned int"""
-		return struct.unpack(">" + byte_format, bin[start:end])[0]
-=======
-__all__ = ["KiteConnect", "KiteTicker", "exceptions"]
->>>>>>> c34061f5
+__all__ = ["KiteConnect", "KiteTicker", "exceptions"]